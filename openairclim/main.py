"""
main.py is the main interface to the submodules and the user script.
"""

import sys
import time
import logging
import shutil
import openairclim as oac


def run(file_name):
    """Runs OpenAirClim

    Args:
        file_name (str): Name of config file
    """

    # record start time
    start = time.time()

    # configure the logger
    logging.basicConfig(
        format="%(module)s ln. %(lineno)d in %(funcName)s %(levelname)s: %(message)s",
        level=logging.INFO,
        # TODO level=logging.DEBUG,
        handlers=[
            logging.FileHandler("debug.log", mode="w"),
            logging.StreamHandler(sys.stdout),
        ],
    )

    # Read the config file
    config = oac.get_config(file_name)
    full_run = config["output"]["full_run"]
    output_conc = config["output"]["concentrations"]
    if full_run:
        inv_species = config["species"]["inv"]
        # out_species = config["species"]["out"]
        species_0d, species_2d, species_cont, species_sub = (
            oac.classify_species(config)
        )
        # Read emission inventories
        inv_dict = oac.open_inventories(config)
        # Adjust emission inventories to given time evolution
        inv_dict = oac.adjust_inventories(config, inv_dict)
        # split inv_dict by aircraft identifiers defined in config
        full_inv_dict = oac.split_inventory_by_aircraft(config, inv_dict)

        # initialise loop over aircraft identifiers within full_inv_dict
        ac_lst = list(full_inv_dict.keys())
        output_dict = {ac: {} for ac in ac_lst}
        for ac in ac_lst:
            # calculate and save emissions for each aircraft identifier
            ac_inv_dict = full_inv_dict[ac]
            _inv_years, emis_dict = oac.get_emissions(ac_inv_dict, inv_species)
            _time_range, emis_interp_dict = oac.apply_evolution(
                config, emis_dict, ac_inv_dict, inventories_adjusted=True
            )
            oac.update_output_dict(output_dict, ac, "emis", emis_interp_dict)

            if species_0d:
                # Emissions in Tg
                _inv_years, emis_dict = oac.get_emissions(ac_inv_dict, species_0d)
                # Get CO2 emissions from inventories in Tg CO2
                # emis_co2_dict = {"CO2": emis_dict["CO2"]}
                # Apply time evolution
                _time_range, emis_interp_dict = oac.apply_evolution(
                    config, emis_dict, ac_inv_dict, inventories_adjusted=True
                )
                if "CO2" in species_0d:
                    # Calculate concentrations
                    conc_co2_dict = oac.calc_co2_concentration(
                        config, emis_interp_dict
                    )
                    oac.update_output_dict(output_dict, ac, "conc", conc_co2_dict)
                    # Get background concentration
                    conc_co2_bg_dict = oac.interp_bg_conc(config, "CO2")
                    # Calculate Radiative Forcing
                    rf_co2_dict = oac.calc_co2_rf(
                        config, conc_co2_dict, conc_co2_bg_dict
                    )
                    oac.update_output_dict(output_dict, ac, "RF", rf_co2_dict)
                    # Calculate temperature change
                    dtemp_co2_dict = oac.calc_dtemp(config, "CO2", rf_co2_dict)
                    oac.update_output_dict(output_dict, ac, "dT", dtemp_co2_dict)
                else:
                    logging.warning(
                        "Species CO2 is not set or response_grid option is not "
                        "set to 0D in config."
                    )
            else:
                logging.warning(
                    "No species defined in config with 0D response_grid."
                )

<<<<<<< HEAD
        if species_2d:
            # Response: Emission --> Concentration
            if output_conc:
                resp_conc_dict = oac.open_netcdf_from_config(
                    config, "responses", species_2d, "conc"
                )
                conc_inv_years_dict = oac.calc_resp_all(
                    config, resp_conc_dict, inv_dict
                )
                conc_series_dict = oac.convert_nested_to_series(
                    conc_inv_years_dict
                )
                _time_range, conc_interp_dict = oac.apply_evolution(
                    config,
                    conc_series_dict,
                    inv_dict,
                    inventories_adjusted=True,
                )
                conc_dict = oac.write_concentrations(
                    config, resp_conc_dict, conc_interp_dict
                )
                logging.warning(
                    "Computation of 2D concentration responses is not validated."
                )
=======
>>>>>>> 8303a990

            if species_2d:
                # Response: Emission --> Concentration
                if output_conc:
                    # resp_conc_dict = oac.open_netcdf_from_config(
                    #    config, "responses", species_2d, "conc"
                    # )
                    # conc_inv_years_dict = oac.calc_resp_all(
                    #    config, resp_conc_dict, inv_dict
                    # )
                    # conc_series_dict = oac.convert_nested_to_series(
                    #    conc_inv_years_dict
                    # )
                    # _time_range, conc_interp_dict = oac.apply_evolution(
                    #    config, conc_series_dict, inv_dict, inventories_adjusted= True
                    # )
                    # conc_dict = oac.write_concentrations(
                    #    config, resp_conc_dict, conc_interp_dict
                    # )
                    logging.warning(
                        "Computation of 2D concentration responses is not supported "
                        "in this version. Change output settings to: concentrations = false"
                    )

                # Response: Emission --> Radiative Forcing
                species_rf, species_tau = oac.classify_response_types(
                    config, species_2d
                )
                if species_rf:
                    resp_rf_dict = oac.open_netcdf_from_config(
                        config, "responses", species_rf, "rf"
                    )
                    rf_inv_years_dict = oac.calc_resp_all(
                        config, resp_rf_dict, ac_inv_dict
                    )
                    rf_series_dict = oac.convert_nested_to_series(
                        rf_inv_years_dict
                    )
                    _time_range, rf_interp_dict = oac.apply_evolution(
                        config, rf_series_dict, ac_inv_dict, inventories_adjusted=True
                    )
                    oac.update_output_dict(output_dict, ac, "RF", rf_interp_dict)
                    # RF --> dT
                    # Calculate temperature change
                    for spec in species_rf:
                        dtemp_dict = oac.calc_dtemp(config, spec, rf_interp_dict)
                        oac.update_output_dict(output_dict, ac, "dT", dtemp_dict)
                if species_tau:
                    resp_tau_dict = oac.open_netcdf_from_config(
                        config, "responses", ["CH4"], "tau"
                    )
                    tau_inverse_dict = oac.calc_resp_all(
                        config, resp_tau_dict, ac_inv_dict
                    )
                    tau_inverse_series_dict = oac.convert_nested_to_series(
                        tau_inverse_dict
                    )
                    _time_range, tau_inverse_interp_dict = oac.apply_evolution(
                        config,
                        tau_inverse_series_dict,
                        ac_inv_dict,
                        inventories_adjusted=True,
                    )
                    conc_ch4_dict = oac.calc_ch4_concentration(
                        config, tau_inverse_interp_dict
                    )
                    oac.update_output_dict(output_dict, ac, "conc", conc_ch4_dict)
                    # Get background concentrations
                    conc_ch4_bg_dict = oac.interp_bg_conc(config, "CH4")
                    conc_n2o_bg_dict = oac.interp_bg_conc(config, "N2O")
                    # Calculate Radiative Forcing
                    rf_ch4_dict = oac.calc_ch4_rf(
                        config, conc_ch4_dict, conc_ch4_bg_dict, conc_n2o_bg_dict
                    )
                    oac.update_output_dict(output_dict, ac, "RF", rf_ch4_dict)
                    # Calculate temperature change
                    dtemp_ch4_dict = oac.calc_dtemp(config, "CH4", rf_ch4_dict)
                    oac.update_output_dict(output_dict, ac, "dT", dtemp_ch4_dict)
                    logging.warning("CH4 response surface is not validated!")
            else:
                logging.warning(
                    "No species defined in config with 2D response_grid."
                )


            if species_cont:
                # load contrail data
                ds_cont = oac.open_netcdf_from_config(
                    config, "responses", ["cont"], "resp"
                )["cont"]

                # load base inventories if rel_to_base is TRUE
                if config["inventories"]["rel_to_base"]:
                    base_inv_dict = oac.open_inventories(config, base=True)
                else:
                    base_inv_dict = {}

                # check contrail input
                oac.check_cont_input(config, ds_cont, ac_inv_dict, base_inv_dict)

                # get contrail grid
                cont_grid = oac.get_cont_grid(ds_cont)

                # if necessary, augment base_inv_dict with years in inv_dict not
                # present in base_inv_dict
                base_inv_dict = oac.interp_base_inv_dict(
                    ac_inv_dict, base_inv_dict, ["distance"], cont_grid
                )

                # Calculate Contrail Flight Distance Density (CFDD)
                cfdd_dict = oac.calc_cfdd(config, ac_inv_dict, ds_cont, cont_grid, ac)
                # Calculate contrail cirrus coverage (cccov)
                cccov_dict = oac.calc_cccov(config, cfdd_dict, ds_cont, cont_grid, ac)

                # if the input inventory is to be compared to the base inventory
                if config["inventories"]["rel_to_base"]:

                    # calculate base CFDD
                    base_cfdd_dict = oac.calc_cfdd(
                        config, base_inv_dict, ds_cont, cont_grid, ac
                    )
                    # combine CFDD values of inventory and base
                    comb_cfdd_dict = oac.add_inv_to_base(
                        cfdd_dict, base_cfdd_dict
                    )
                    # calculate combined cccov
                    comb_cccov_dict = oac.calc_cccov(
                        config, comb_cfdd_dict, ds_cont, cont_grid, ac
                    )
                    # weight cccov by the difference in CFDD values
                    weighted_cccov_dict = oac.calc_weighted_cccov(
                        comb_cccov_dict, cfdd_dict, comb_cfdd_dict
                    )
                    # Calculate global, area-weighted cccov
                    cccov_tot_dict = oac.calc_cccov_tot(
                        config, weighted_cccov_dict, cont_grid, ac
                    )

                else:
                    # Calculate global, area-weighted cccov
                    cccov_tot_dict = oac.calc_cccov_tot(
                        config, cccov_dict, cont_grid, ac
                    )

                # Calculate contrail RF
                rf_cont_dict = oac.calc_cont_rf(
                    config, cccov_tot_dict, ac_inv_dict, cont_grid, ac
                )
                oac.update_output_dict(output_dict, ac, "RF", rf_cont_dict)

                # Calculate contrail temperature change
                dtemp_cont_dict = oac.calc_dtemp(config, "cont", rf_cont_dict)
                oac.update_output_dict(output_dict, ac, "dT", dtemp_cont_dict)

            else:
                logging.warning("No contrails defined in config.")


            if species_sub:
                rf_sub_dict = oac.calc_resp_sub(species_sub, output_dict, ac)
                oac.update_output_dict(output_dict, ac, "RF", rf_sub_dict)
                # RF --> dT
                # Calculate temperature change
                for spec in species_sub:
                    dtemp_dict = oac.calc_dtemp(config, spec, rf_sub_dict)
                    oac.update_output_dict(output_dict, ac, "dT", dtemp_dict)
            else:
                logging.info("No subsequent species (PMO) defined in config.")

    # save results
    oac.write_output_dict_to_netcdf(config, output_dict, mode="w")

    # Calculate climate metrics
    metrics_dict = oac.calc_climate_metrics(config)
    oac.write_climate_metrics(config, metrics_dict)

    # Record end time
    end = time.time()
    # Execution time is difference between start and end time
    msg = "Execution time: " + str(end - start) + " sec"
    logging.info(msg)

    # WARNING message: demonstrating purposes
    logging.warning(
        "OpenAirClim is currently in development phase.\n"
        "The computed output is not for scientific purposes "
        "until release of our publication.\n"
        "Amongst others, the climate impact of longer species lifetimes "
        "in the stratosphere is not considered."
    )

    # PLOTS
    # Plot vertical profiles of inventories
    oac.plot_inventory_vertical_profiles(inv_dict)

    # Plot results
    output_dir = config["output"]["dir"]
    output_name = config["output"]["name"]
    output_file = output_dir + output_name + ".nc"
    result_dic = oac.open_netcdf(output_file)
    oac.plot_results(config, result_dic, marker="o")
    # Create 2D concentration plots
<<<<<<< HEAD
    if output_conc and full_run:
        for spec in species_2d:
            oac.plot_concentrations(config, spec, conc_dict)
=======
    # if output_conc and full_run:
    #    for spec in species_2d:
    #        oac.plot_concentrations(config, spec, conc_dict)

    # clean up: close all logger handlers
    logger = logging.getLogger()
    for handler in logger.handlers:
        handler.close()
        logger.removeHandler(handler)

    # move config and log files to results folder
    shutil.copy2(file_name, f"{output_dir}")
    shutil.move("debug.log", f"{output_dir}")
>>>>>>> 8303a990
<|MERGE_RESOLUTION|>--- conflicted
+++ resolved
@@ -94,7 +94,7 @@
                     "No species defined in config with 0D response_grid."
                 )
 
-<<<<<<< HEAD
+
         if species_2d:
             # Response: Emission --> Concentration
             if output_conc:
@@ -119,31 +119,6 @@
                 logging.warning(
                     "Computation of 2D concentration responses is not validated."
                 )
-=======
->>>>>>> 8303a990
-
-            if species_2d:
-                # Response: Emission --> Concentration
-                if output_conc:
-                    # resp_conc_dict = oac.open_netcdf_from_config(
-                    #    config, "responses", species_2d, "conc"
-                    # )
-                    # conc_inv_years_dict = oac.calc_resp_all(
-                    #    config, resp_conc_dict, inv_dict
-                    # )
-                    # conc_series_dict = oac.convert_nested_to_series(
-                    #    conc_inv_years_dict
-                    # )
-                    # _time_range, conc_interp_dict = oac.apply_evolution(
-                    #    config, conc_series_dict, inv_dict, inventories_adjusted= True
-                    # )
-                    # conc_dict = oac.write_concentrations(
-                    #    config, resp_conc_dict, conc_interp_dict
-                    # )
-                    logging.warning(
-                        "Computation of 2D concentration responses is not supported "
-                        "in this version. Change output settings to: concentrations = false"
-                    )
 
                 # Response: Emission --> Radiative Forcing
                 species_rf, species_tau = oac.classify_response_types(
@@ -323,14 +298,9 @@
     result_dic = oac.open_netcdf(output_file)
     oac.plot_results(config, result_dic, marker="o")
     # Create 2D concentration plots
-<<<<<<< HEAD
     if output_conc and full_run:
         for spec in species_2d:
             oac.plot_concentrations(config, spec, conc_dict)
-=======
-    # if output_conc and full_run:
-    #    for spec in species_2d:
-    #        oac.plot_concentrations(config, spec, conc_dict)
 
     # clean up: close all logger handlers
     logger = logging.getLogger()
@@ -341,4 +311,3 @@
     # move config and log files to results folder
     shutil.copy2(file_name, f"{output_dir}")
     shutil.move("debug.log", f"{output_dir}")
->>>>>>> 8303a990
