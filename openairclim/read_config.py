--- conflicted
+++ resolved
@@ -8,13 +8,8 @@
 import shutil
 import tomllib
 import logging
-<<<<<<< HEAD
-from pathlib import Path
-from typing import Any
-=======
 from copy import deepcopy
 from pathlib import Path
->>>>>>> 9811912b
 from collections.abc import Iterable
 import numpy as np
 import pandas as pd
@@ -116,19 +111,12 @@
         ) from exc
 
 
-<<<<<<< HEAD
 def load_ac_data(config):
     """Load aircraft identifier parameters from a separate csv file.
-=======
-def _apply_aliases(config: dict) -> dict:
-    """Map deprecated variables to their new counterparts to maintain backwards
-    compatibility.
->>>>>>> 9811912b
-
-    Args:
-        config (dict): Configuration dictionary
-
-<<<<<<< HEAD
+
+    Args:
+        config (dict): Configuration dictionary
+
     Raises:
         FileNotFoundError: File does not exist
         KeyError: If a required column or value does not exist
@@ -204,8 +192,7 @@
             # log which aircraft failed
             except ValueError:
                 logging.error(
-                    "Error in calculation of G_250 of aircraft identifer %s",
-                    row["ac"]
+                    "Error in calculation of G_250 of aircraft identifer %s", row["ac"]
                 )
                 raise
 
@@ -233,16 +220,23 @@
                     logging.warning(
                         "Aircraft '%s': value for '%s' already exists in config "
                         "(existing=%r, new=%r) — keeping existing value.",
-                        ac, k, config['aircraft'][ac][k], v
+                        ac,
+                        k,
+                        config["aircraft"][ac][k],
+                        v,
                     )
                 config["aircraft"][ac].setdefault(k, v)
 
     return config
 
 
-def check_config(config, config_template, default_config):
-    """Checks if configuration is complete and correct
-=======
+def _apply_aliases(config: dict) -> dict:
+    """Map deprecated variables to their new counterparts to maintain backwards
+    compatibility.
+
+    Args:
+        config (dict): Configuration dictionary
+
     Returns:
         dict: Configuration dictionary, modified in place.
     """
@@ -284,7 +278,6 @@
 
 def _gather_response_files(config: dict) -> list[Path]:
     """Collect required response files for all 2D species.
->>>>>>> 9811912b
 
     Args:
         config (dict): Configuration dictionary
@@ -305,45 +298,6 @@
         found_any = False
         for resp_type in ("conc", "rf", "tau", "resp"):
             try:
-<<<<<<< HEAD
-                filename = (
-                    resp_dir + config["responses"][spec][resp_type]["file"]
-                )
-                response_files.append(filename)
-                resp_flag = True
-            except KeyError:
-                pass
-        if not resp_flag:
-            flag = False
-            raise KeyError("No response file defined for", spec)
-    # Check if files exist
-    # TODO check evolution file
-
-    # check base inventories (if rel_to_base is TRUE)
-    emi_inv_files = []
-    if "rel_to_base" in config["inventories"]:
-        if config["inventories"]["rel_to_base"]:
-            if "dir" in config["inventories"]["base"]:
-                inv_dir = config["inventories"]["base"]["dir"]
-            else:
-                inv_dir = ""
-            files_arr = config["inventories"]["base"]["files"]
-            for inv_file in files_arr:
-                emi_inv_files.append(inv_dir + inv_file)
-    else:
-        msg = "Parameter `rel_to_base` not defined."
-        logging.error(msg)
-        flag = False
-
-    # check aircraft identifiers if contrails are to be calculated
-    config = load_ac_data(config)
-    ac_lst = config["aircraft"]["types"]
-    if "TOTAL" in ac_lst:
-        raise ValueError(
-            "Aircraft identifier 'TOTAL' is reserved and cannot be defined "
-            "in the config file."
-        )
-=======
                 filename = spec_cfg[resp_type]["file"]
             except (KeyError, TypeError):
                 continue
@@ -408,7 +362,6 @@
             )
 
     # for the contrail module, test whether required parameters are present
->>>>>>> 9811912b
     if "cont" in config["species"]["out"]:
         required = ("G_250", "eff_fac", "PMrel")
         for ac in ac_types:
@@ -548,6 +501,7 @@
     config = check_against_template(config, config_template, default_config)
 
     # check aircraft identifiers and contrail variables
+    config = load_ac_data(config)
     _aircraft_identifier_validation(config)
 
     # collect files and ensure that they exist
